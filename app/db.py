import sqlite3, json, uuid
from datetime import datetime, timezone
from flask import current_app

def _db_path():
    return current_app.config["DB_PATH"]

def init_db():
    with sqlite3.connect(_db_path()) as conn:
        c = conn.cursor()
        c.execute('''CREATE TABLE IF NOT EXISTS users (
            id TEXT PRIMARY KEY,
            email TEXT,
            full_name TEXT,
            form_data TEXT,
            commission_comment TEXT,
            commission_status TEXT,
            test_score INTEGER,
            test_answers TEXT
        )''')
        conn.commit()

def ensure_user_columns():
    with sqlite3.connect(_db_path()) as conn:
        c = conn.cursor()
        c.execute("PRAGMA table_info(users)")
        cols = {row[1] for row in c.fetchall()}
        to_add = []
        if 'password_hash' not in cols:
            to_add.append("ALTER TABLE users ADD COLUMN password_hash TEXT")
        if 'is_verified' not in cols:
            to_add.append("ALTER TABLE users ADD COLUMN is_verified INTEGER DEFAULT 1")
        if 'created_at' not in cols:
            to_add.append("ALTER TABLE users ADD COLUMN created_at TEXT")
        if 'role' not in cols:
            to_add.append("ALTER TABLE users ADD COLUMN role TEXT DEFAULT 'user'")
        for sql in to_add:
            c.execute(sql)
        conn.commit()
<<<<<<< HEAD

def get_user_by_email(email: str):
    with sqlite3.connect(_db_path()) as conn:
        conn.row_factory = sqlite3.Row
        c = conn.cursor()
        c.execute("SELECT * FROM users WHERE email=?", (email.strip().lower(),))
        return c.fetchone()

def ensure_applications_table():
    with sqlite3.connect(_db_path()) as conn:
        c = conn.cursor()
        c.execute("""
        CREATE TABLE IF NOT EXISTS applications (
            id TEXT PRIMARY KEY,
            user_id TEXT NOT NULL,
            form_data TEXT,
            commission_comment TEXT,
            commission_status TEXT,
            test_score INTEGER,
            test_answers TEXT,
            created_at TEXT,
            UNIQUE(user_id) -- одна заявка на пользователя (если нужно несколько — убери UNIQUE)
        )
        """)
        # индексы для админки/поиска
        c.execute("CREATE INDEX IF NOT EXISTS idx_app_user ON applications(user_id)")
        c.execute("CREATE INDEX IF NOT EXISTS idx_app_created ON applications(created_at)")
        conn.commit()
    ensure_applications_columns()

def ensure_applications_columns():
    """Добавляет недостающие колонки в applications."""
    with sqlite3.connect(_db_path()) as conn:
        c = conn.cursor()
        c.execute("PRAGMA table_info(applications)")
        cols = {row[1] for row in c.fetchall()}

        to_add = []
        if 'test_link' not in cols:
            to_add.append("ALTER TABLE applications ADD COLUMN test_link TEXT")

        # если хочешь — можно хранить и флаг прохождения
        # if 'test_passed' not in cols:
        #     to_add.append("ALTER TABLE applications ADD COLUMN test_passed INTEGER DEFAULT 0")

        for sql in to_add:
            c.execute(sql)
        conn.commit()

=======

def get_user_by_email(email: str):
    with sqlite3.connect(_db_path()) as conn:
        conn.row_factory = sqlite3.Row
        c = conn.cursor()
        c.execute("SELECT * FROM users WHERE email=?", (email.strip().lower(),))
        return c.fetchone()

def ensure_applications_table():
    with sqlite3.connect(_db_path()) as conn:
        c = conn.cursor()
        c.execute("""
        CREATE TABLE IF NOT EXISTS applications (
            id TEXT PRIMARY KEY,
            user_id TEXT NOT NULL,
            form_data TEXT,
            commission_comment TEXT,
            commission_status TEXT,
            test_score INTEGER,
            test_answers TEXT,
            created_at TEXT,
            UNIQUE(user_id) -- одна заявка на пользователя (если нужно несколько — убери UNIQUE)
        )
        """)
        # индексы для админки/поиска
        c.execute("CREATE INDEX IF NOT EXISTS idx_app_user ON applications(user_id)")
        c.execute("CREATE INDEX IF NOT EXISTS idx_app_created ON applications(created_at)")
        conn.commit()
>>>>>>> d7d8488d

def migrate_users_formdata_to_applications():
    """
    Разовая миграция старых заявок из users.form_data в applications.
    Запусти один раз и можешь удалить/закомментировать.
    """
    with sqlite3.connect(_db_path()) as conn:
        conn.row_factory = sqlite3.Row
        c = conn.cursor()
        c.execute("""
          SELECT id AS user_id, form_data, commission_comment, commission_status,
                 test_score, test_answers, created_at
          FROM users
          WHERE form_data IS NOT NULL
        """)
        rows = c.fetchall()
        for r in rows:
            # пропускаем, если уже есть заявка на этого пользователя
            c.execute("SELECT 1 FROM applications WHERE user_id=?", (r["user_id"],))
            if c.fetchone():
                continue
            c.execute("""
              INSERT OR IGNORE INTO applications
              (id, user_id, form_data, commission_comment, commission_status,
               test_score, test_answers, created_at)
              VALUES (?, ?, ?, ?, ?, ?, ?, ?)
            """, (
                str(uuid.uuid4()),
                r["user_id"],
                r["form_data"],
                r["commission_comment"],
                r["commission_status"],
                r["test_score"],
                r["test_answers"],
                r["created_at"]
            ))
        conn.commit()

# вверху файла уже есть: sqlite3, json, uuid, current_app

def ensure_tests_tables():
    with sqlite3.connect(_db_path()) as conn:
        c = conn.cursor()
        c.execute("""
        CREATE TABLE IF NOT EXISTS tests (
            id TEXT PRIMARY KEY,
            title TEXT NOT NULL,
            description TEXT,
            duration_minutes INTEGER,
            questions TEXT,               -- JSON: [{q, options:[...], correct_index}]
            created_at TEXT
        )
        """)
        c.execute("""
        CREATE TABLE IF NOT EXISTS test_attempts (
            id TEXT PRIMARY KEY,
            user_id TEXT NOT NULL,
            test_id TEXT NOT NULL,
            started_at TEXT,
            finished_at TEXT,
            score INTEGER,
            answers TEXT                  -- JSON: [0,2,1,...] (индексы выбранных вариантов)
        )
        """)
        c.execute("CREATE INDEX IF NOT EXISTS idx_attempt_user ON test_attempts(user_id)")
        c.execute("CREATE INDEX IF NOT EXISTS idx_attempt_test ON test_attempts(test_id)")
        conn.commit()

def ensure_password_resets_table():
    """Создаёт таблицу одноразовых ссылок сброса пароля."""
    with sqlite3.connect(_db_path()) as conn:
        c = conn.cursor()
        c.execute("""
        CREATE TABLE IF NOT EXISTS password_resets (
            id TEXT PRIMARY KEY,
            user_id TEXT NOT NULL,
            token TEXT NOT NULL UNIQUE,
            expires_at TEXT NOT NULL,      -- ISO-UTC, как в маршруте
            used INTEGER NOT NULL DEFAULT 0,
            created_at TEXT NOT NULL DEFAULT CURRENT_TIMESTAMP,
            FOREIGN KEY(user_id) REFERENCES users(id)
        )
        """)
        c.execute("CREATE INDEX IF NOT EXISTS idx_pr_user ON password_resets(user_id)")
        c.execute("CREATE INDEX IF NOT EXISTS idx_pr_expires ON password_resets(expires_at)")
        conn.commit()
def prune_password_resets():
    """Удаляет использованные и просроченные записи."""
    now_iso = datetime.now(timezone.utc).isoformat()
    with sqlite3.connect(_db_path()) as conn:
        c = conn.cursor()
        c.execute("DELETE FROM password_resets WHERE used=1 OR expires_at < ?", (now_iso,))
        conn.commit()
def ensure_users_index_email():
    with sqlite3.connect(_db_path()) as conn:
        c = conn.cursor()
        c.execute("CREATE INDEX IF NOT EXISTS idx_users_email ON users(email)")
        conn.commit()
def user_has_application(user_id: str) -> bool:
    with sqlite3.connect(_db_path()) as conn:
        c = conn.cursor()
        c.execute("SELECT 1 FROM applications WHERE user_id=? LIMIT 1", (user_id,))
        return c.fetchone() is not None

def get_user_applications(user_id: str):
    with sqlite3.connect(_db_path()) as conn:
        conn.row_factory = sqlite3.Row
        c = conn.cursor()
        c.execute("SELECT * FROM applications WHERE user_id=? ORDER BY created_at DESC", (user_id,))
        return c.fetchall()
<|MERGE_RESOLUTION|>--- conflicted
+++ resolved
@@ -1,229 +1,320 @@
-import sqlite3, json, uuid
+# app/db.py
+import os
+import uuid
+import json
+import time
 from datetime import datetime, timezone
-from flask import current_app
-
-def _db_path():
-    return current_app.config["DB_PATH"]
+from contextlib import contextmanager
+
+from psycopg_pool import ConnectionPool
+from psycopg import OperationalError
+from psycopg.rows import dict_row
+
+# ---------- Конфиг пула соединений ----------
+
+_pool: ConnectionPool | None = None
+
+def _dsn_with_ssl() -> str:
+    """
+    Берём DATABASE_URL и гарантируем sslmode=require.
+    Поддерживает URL вида postgresql://user:pass@host:port/db?param=...
+    """
+    dsn = os.getenv("DATABASE_URL")
+    if not dsn:
+        raise RuntimeError("DATABASE_URL is not set")
+
+    # Если sslmode не указан в строке, добавим его.
+    if "sslmode=" not in dsn.lower():
+        sep = "&" if "?" in dsn else "?"
+        dsn = f"{dsn}{sep}sslmode=require"
+    return dsn
+
+def get_pool() -> ConnectionPool:
+    global _pool
+    if _pool is None:
+        _pool = ConnectionPool(
+            conninfo=_dsn_with_ssl(),
+            min_size=1,
+            max_size=int(os.getenv("DB_POOL_MAX", "10")),
+            kwargs={
+                "connect_timeout": 10,
+                # keepalives (важно для облачных БД/прокси)
+                "keepalives": 1,
+                "keepalives_idle": 30,
+                "keepalives_interval": 10,
+                "keepalives_count": 5,
+            },
+        )
+    return _pool
+
+@contextmanager
+def get_conn():
+    # Каждый вызов получает отдельное соединение из пула
+    with get_pool().connection(timeout=15) as conn:
+        yield conn
+
+def _retry(fn, *args, **kwargs):
+    """
+    Короткий retry только на OperationalError (сетевые/SSL обрывы).
+    """
+    tries = 2
+    delay = 0.2
+    for i in range(tries):
+        try:
+            return fn(*args, **kwargs)
+        except OperationalError:
+            if i == tries - 1:
+                raise
+            time.sleep(delay)
+            delay *= 2
+
+def _now_iso() -> str:
+    return datetime.now(timezone.utc).isoformat()
+
+# ---------- Инициализация схемы ----------
 
 def init_db():
-    with sqlite3.connect(_db_path()) as conn:
-        c = conn.cursor()
-        c.execute('''CREATE TABLE IF NOT EXISTS users (
-            id TEXT PRIMARY KEY,
-            email TEXT,
-            full_name TEXT,
-            form_data TEXT,
-            commission_comment TEXT,
-            commission_status TEXT,
-            test_score INTEGER,
-            test_answers TEXT
-        )''')
-        conn.commit()
+    """Создаёт базовые таблицы, если их нет."""
+    def _exec():
+        with get_conn() as conn, conn.cursor() as cur:
+            # users
+            cur.execute("""
+            create table if not exists users (
+                id uuid primary key,
+                email text unique,
+                full_name text,
+                form_data jsonb,
+                commission_comment text,
+                commission_status text,
+                test_score integer,
+                test_answers jsonb,
+                password_hash text,
+                is_verified boolean default true,
+                created_at timestamptz,
+                role text default 'user'
+            );
+            """)
+            cur.execute("create index if not exists idx_users_email on users (email);")
+
+            # applications
+            cur.execute("""
+            create table if not exists applications (
+                id uuid primary key,
+                user_id uuid not null references users(id) on delete cascade,
+                form_data jsonb,
+                commission_comment text,
+                commission_status text,
+                test_score integer,
+                test_answers jsonb,
+                created_at timestamptz,
+                constraint uq_app_user unique(user_id)
+            );
+            """)
+            cur.execute("create index if not exists idx_app_user on applications(user_id);")
+            cur.execute("create index if not exists idx_app_created on applications(created_at);")
+
+            # tests
+            cur.execute("""
+            create table if not exists tests (
+                id uuid primary key,
+                title text not null,
+                description text,
+                duration_minutes integer,
+                questions jsonb,            -- [{q, options:[...], correct_index}]
+                created_at timestamptz
+            );
+            """)
+            cur.execute("""
+            create table if not exists test_attempts (
+                id uuid primary key,
+                user_id uuid not null references users(id) on delete cascade,
+                test_id uuid not null references tests(id) on delete cascade,
+                started_at timestamptz,
+                finished_at timestamptz,
+                score integer,
+                answers jsonb                -- [0,2,1,...]
+            );
+            """)
+            cur.execute("create index if not exists idx_attempt_user on test_attempts(user_id);")
+            cur.execute("create index if not exists idx_attempt_test on test_attempts(test_id);")
+
+            # password_resets
+            cur.execute("""
+            create table if not exists password_resets (
+                id uuid primary key,
+                user_id uuid not null references users(id) on delete cascade,
+                token text not null unique,
+                expires_at timestamptz not null,
+                used boolean not null default false,
+                created_at timestamptz not null default now()
+            );
+            """)
+            cur.execute("create index if not exists idx_pr_user on password_resets(user_id);")
+            cur.execute("create index if not exists idx_pr_expires on password_resets(expires_at);")
+
+            conn.commit()
+    return _retry(_exec)
+
+# ---------- ensure_* эквиваленты ----------
 
 def ensure_user_columns():
-    with sqlite3.connect(_db_path()) as conn:
-        c = conn.cursor()
-        c.execute("PRAGMA table_info(users)")
-        cols = {row[1] for row in c.fetchall()}
-        to_add = []
-        if 'password_hash' not in cols:
-            to_add.append("ALTER TABLE users ADD COLUMN password_hash TEXT")
-        if 'is_verified' not in cols:
-            to_add.append("ALTER TABLE users ADD COLUMN is_verified INTEGER DEFAULT 1")
-        if 'created_at' not in cols:
-            to_add.append("ALTER TABLE users ADD COLUMN created_at TEXT")
-        if 'role' not in cols:
-            to_add.append("ALTER TABLE users ADD COLUMN role TEXT DEFAULT 'user'")
-        for sql in to_add:
-            c.execute(sql)
-        conn.commit()
-<<<<<<< HEAD
+    """В PostgreSQL лучше задать схему сразу в init_db(); хелпер на случай доработок."""
+    def _exec():
+        with get_conn() as conn, conn.cursor() as cur:
+            cur.execute("""
+            do $$
+            begin
+                if not exists (
+                   select 1 from information_schema.columns
+                    where table_name='users' and column_name='password_hash'
+                ) then alter table users add column password_hash text; end if;
+
+                if not exists (
+                   select 1 from information_schema.columns
+                    where table_name='users' and column_name='is_verified'
+                ) then alter table users add column is_verified boolean default true; end if;
+
+                if not exists (
+                   select 1 from information_schema.columns
+                    where table_name='users' and column_name='created_at'
+                ) then alter table users add column created_at timestamptz; end if;
+
+                if not exists (
+                   select 1 from information_schema.columns
+                    where table_name='users' and column_name='role'
+                ) then alter table users add column role text default 'user'; end if;
+
+                if not exists (
+                   select 1 from information_schema.columns
+                    where table_name='users' and column_name='form_data'
+                ) then alter table users add column form_data jsonb; end if;
+
+                if not exists (
+                   select 1 from information_schema.columns
+                    where table_name='users' and column_name='test_answers'
+                ) then alter table users add column test_answers jsonb; end if;
+            end $$;
+            """)
+            conn.commit()
+    return _retry(_exec)
+
+def ensure_users_index_email():
+    def _exec():
+        with get_conn() as conn, conn.cursor() as cur:
+            cur.execute("create index if not exists idx_users_email on users(email);")
+            conn.commit()
+    return _retry(_exec)
+
+def ensure_applications_table():
+    return init_db()
+
+def ensure_tests_tables():
+    return init_db()
+
+def ensure_password_resets_table():
+    return init_db()
+
+# ---------- Прикладные функции ----------
+
+def db_ping() -> bool:
+    def _exec():
+        with get_conn() as conn, conn.cursor() as cur:
+            cur.execute("select 1")
+            cur.fetchone()
+            return True
+    return _retry(_exec)
 
 def get_user_by_email(email: str):
-    with sqlite3.connect(_db_path()) as conn:
-        conn.row_factory = sqlite3.Row
-        c = conn.cursor()
-        c.execute("SELECT * FROM users WHERE email=?", (email.strip().lower(),))
-        return c.fetchone()
-
-def ensure_applications_table():
-    with sqlite3.connect(_db_path()) as conn:
-        c = conn.cursor()
-        c.execute("""
-        CREATE TABLE IF NOT EXISTS applications (
-            id TEXT PRIMARY KEY,
-            user_id TEXT NOT NULL,
-            form_data TEXT,
-            commission_comment TEXT,
-            commission_status TEXT,
-            test_score INTEGER,
-            test_answers TEXT,
-            created_at TEXT,
-            UNIQUE(user_id) -- одна заявка на пользователя (если нужно несколько — убери UNIQUE)
-        )
-        """)
-        # индексы для админки/поиска
-        c.execute("CREATE INDEX IF NOT EXISTS idx_app_user ON applications(user_id)")
-        c.execute("CREATE INDEX IF NOT EXISTS idx_app_created ON applications(created_at)")
-        conn.commit()
-    ensure_applications_columns()
-
-def ensure_applications_columns():
-    """Добавляет недостающие колонки в applications."""
-    with sqlite3.connect(_db_path()) as conn:
-        c = conn.cursor()
-        c.execute("PRAGMA table_info(applications)")
-        cols = {row[1] for row in c.fetchall()}
-
-        to_add = []
-        if 'test_link' not in cols:
-            to_add.append("ALTER TABLE applications ADD COLUMN test_link TEXT")
-
-        # если хочешь — можно хранить и флаг прохождения
-        # if 'test_passed' not in cols:
-        #     to_add.append("ALTER TABLE applications ADD COLUMN test_passed INTEGER DEFAULT 0")
-
-        for sql in to_add:
-            c.execute(sql)
-        conn.commit()
-
-=======
-
-def get_user_by_email(email: str):
-    with sqlite3.connect(_db_path()) as conn:
-        conn.row_factory = sqlite3.Row
-        c = conn.cursor()
-        c.execute("SELECT * FROM users WHERE email=?", (email.strip().lower(),))
-        return c.fetchone()
-
-def ensure_applications_table():
-    with sqlite3.connect(_db_path()) as conn:
-        c = conn.cursor()
-        c.execute("""
-        CREATE TABLE IF NOT EXISTS applications (
-            id TEXT PRIMARY KEY,
-            user_id TEXT NOT NULL,
-            form_data TEXT,
-            commission_comment TEXT,
-            commission_status TEXT,
-            test_score INTEGER,
-            test_answers TEXT,
-            created_at TEXT,
-            UNIQUE(user_id) -- одна заявка на пользователя (если нужно несколько — убери UNIQUE)
-        )
-        """)
-        # индексы для админки/поиска
-        c.execute("CREATE INDEX IF NOT EXISTS idx_app_user ON applications(user_id)")
-        c.execute("CREATE INDEX IF NOT EXISTS idx_app_created ON applications(created_at)")
-        conn.commit()
->>>>>>> d7d8488d
+    """
+    Возвращает словарь пользователя по email или None.
+    """
+    q = (email or "").strip().lower()
+
+    def _exec():
+        with get_conn() as conn, conn.cursor(row_factory=dict_row) as cur:
+            cur.execute("""
+                select id, email, full_name, form_data, commission_comment, commission_status,
+                       test_score, test_answers, password_hash, is_verified, created_at, role
+                from users where email = %s
+            """, (q,))
+            return cur.fetchone()  # dict или None
+    return _retry(_exec)
 
 def migrate_users_formdata_to_applications():
     """
-    Разовая миграция старых заявок из users.form_data в applications.
-    Запусти один раз и можешь удалить/закомментировать.
-    """
-    with sqlite3.connect(_db_path()) as conn:
-        conn.row_factory = sqlite3.Row
-        c = conn.cursor()
-        c.execute("""
-          SELECT id AS user_id, form_data, commission_comment, commission_status,
-                 test_score, test_answers, created_at
-          FROM users
-          WHERE form_data IS NOT NULL
-        """)
-        rows = c.fetchall()
-        for r in rows:
-            # пропускаем, если уже есть заявка на этого пользователя
-            c.execute("SELECT 1 FROM applications WHERE user_id=?", (r["user_id"],))
-            if c.fetchone():
-                continue
-            c.execute("""
-              INSERT OR IGNORE INTO applications
-              (id, user_id, form_data, commission_comment, commission_status,
-               test_score, test_answers, created_at)
-              VALUES (?, ?, ?, ?, ?, ?, ?, ?)
-            """, (
-                str(uuid.uuid4()),
-                r["user_id"],
-                r["form_data"],
-                r["commission_comment"],
-                r["commission_status"],
-                r["test_score"],
-                r["test_answers"],
-                r["created_at"]
-            ))
-        conn.commit()
-
-# вверху файла уже есть: sqlite3, json, uuid, current_app
-
-def ensure_tests_tables():
-    with sqlite3.connect(_db_path()) as conn:
-        c = conn.cursor()
-        c.execute("""
-        CREATE TABLE IF NOT EXISTS tests (
-            id TEXT PRIMARY KEY,
-            title TEXT NOT NULL,
-            description TEXT,
-            duration_minutes INTEGER,
-            questions TEXT,               -- JSON: [{q, options:[...], correct_index}]
-            created_at TEXT
-        )
-        """)
-        c.execute("""
-        CREATE TABLE IF NOT EXISTS test_attempts (
-            id TEXT PRIMARY KEY,
-            user_id TEXT NOT NULL,
-            test_id TEXT NOT NULL,
-            started_at TEXT,
-            finished_at TEXT,
-            score INTEGER,
-            answers TEXT                  -- JSON: [0,2,1,...] (индексы выбранных вариантов)
-        )
-        """)
-        c.execute("CREATE INDEX IF NOT EXISTS idx_attempt_user ON test_attempts(user_id)")
-        c.execute("CREATE INDEX IF NOT EXISTS idx_attempt_test ON test_attempts(test_id)")
-        conn.commit()
-
-def ensure_password_resets_table():
-    """Создаёт таблицу одноразовых ссылок сброса пароля."""
-    with sqlite3.connect(_db_path()) as conn:
-        c = conn.cursor()
-        c.execute("""
-        CREATE TABLE IF NOT EXISTS password_resets (
-            id TEXT PRIMARY KEY,
-            user_id TEXT NOT NULL,
-            token TEXT NOT NULL UNIQUE,
-            expires_at TEXT NOT NULL,      -- ISO-UTC, как в маршруте
-            used INTEGER NOT NULL DEFAULT 0,
-            created_at TEXT NOT NULL DEFAULT CURRENT_TIMESTAMP,
-            FOREIGN KEY(user_id) REFERENCES users(id)
-        )
-        """)
-        c.execute("CREATE INDEX IF NOT EXISTS idx_pr_user ON password_resets(user_id)")
-        c.execute("CREATE INDEX IF NOT EXISTS idx_pr_expires ON password_resets(expires_at)")
-        conn.commit()
+    Переносит старые заявки из users.form_data в applications (один раз).
+    Не «передампит» JSON: если form_data/test_answers строки — попробуем распарсить.
+    """
+    def _maybe_parse_json(value):
+        if isinstance(value, str):
+            try:
+                return json.loads(value)
+            except Exception:
+                return value  # оставим как есть
+        return value
+
+    def _exec():
+        with get_conn() as conn, conn.cursor(row_factory=dict_row) as cur:
+            cur.execute("""
+                select id as user_id, form_data, commission_comment, commission_status,
+                       test_score, test_answers, created_at
+                from users
+                where form_data is not null
+            """)
+            rows = cur.fetchall() or []
+            for r in rows:
+                user_id = r["user_id"]
+                form_data = _maybe_parse_json(r["form_data"])
+                test_answers = _maybe_parse_json(r["test_answers"])
+
+                # Есть ли уже заявка?
+                cur.execute("select 1 as one from applications where user_id=%s limit 1", (user_id,))
+                if cur.fetchone():
+                    continue
+
+                cur.execute("""
+                    insert into applications
+                    (id, user_id, form_data, commission_comment, commission_status,
+                     test_score, test_answers, created_at)
+                    values (%s,%s,%s,%s,%s,%s,%s,%s)
+                    on conflict do nothing
+                """, (
+                    str(uuid.uuid4()),
+                    user_id,
+                    form_data,
+                    r["commission_comment"],
+                    r["commission_status"],
+                    r["test_score"],
+                    test_answers,
+                    r["created_at"],
+                ))
+            conn.commit()
+    return _retry(_exec)
+
 def prune_password_resets():
     """Удаляет использованные и просроченные записи."""
-    now_iso = datetime.now(timezone.utc).isoformat()
-    with sqlite3.connect(_db_path()) as conn:
-        c = conn.cursor()
-        c.execute("DELETE FROM password_resets WHERE used=1 OR expires_at < ?", (now_iso,))
-        conn.commit()
-def ensure_users_index_email():
-    with sqlite3.connect(_db_path()) as conn:
-        c = conn.cursor()
-        c.execute("CREATE INDEX IF NOT EXISTS idx_users_email ON users(email)")
-        conn.commit()
+    def _exec():
+        with get_conn() as conn, conn.cursor() as cur:
+            cur.execute("delete from password_resets where used = true or expires_at < now()")
+            conn.commit()
+    return _retry(_exec)
+
 def user_has_application(user_id: str) -> bool:
-    with sqlite3.connect(_db_path()) as conn:
-        c = conn.cursor()
-        c.execute("SELECT 1 FROM applications WHERE user_id=? LIMIT 1", (user_id,))
-        return c.fetchone() is not None
+    def _exec():
+        with get_conn() as conn, conn.cursor() as cur:
+            cur.execute("select 1 from applications where user_id=%s limit 1", (user_id,))
+            return cur.fetchone() is not None
+    return _retry(_exec)
 
 def get_user_applications(user_id: str):
-    with sqlite3.connect(_db_path()) as conn:
-        conn.row_factory = sqlite3.Row
-        c = conn.cursor()
-        c.execute("SELECT * FROM applications WHERE user_id=? ORDER BY created_at DESC", (user_id,))
-        return c.fetchall()
+    def _exec():
+        with get_conn() as conn, conn.cursor(row_factory=dict_row) as cur:
+            cur.execute("""
+                select id, user_id, form_data, commission_comment, commission_status,
+                       test_score, test_answers, created_at
+                from applications
+                where user_id=%s
+                order by created_at desc
+            """, (user_id,))
+            return cur.fetchall() or []
+    return _retry(_exec)